--- conflicted
+++ resolved
@@ -289,7 +289,6 @@
 		AutoDAG:         config.AutoDAG,
 	}
 
-<<<<<<< HEAD
 	if config.PowTest {
 		glog.V(logger.Info).Infof("ethash used in test mode")
 		eth.pow, err = ethash.NewForTesting()
@@ -299,11 +298,7 @@
 	} else {
 		eth.pow = ethash.New()
 	}
-	genesis := core.GenesisBlock(uint64(config.GenesisNonce), blockDb)
-=======
-	eth.pow = ethash.New()
 	genesis := core.GenesisBlock(uint64(config.GenesisNonce), stateDb)
->>>>>>> dffe6d32
 	eth.chainManager, err = core.NewChainManager(genesis, blockDb, stateDb, eth.pow, eth.EventMux())
 	if err != nil {
 		return nil, err
